--- conflicted
+++ resolved
@@ -4,10 +4,7 @@
 
 [project]
 name = "deafrica-tools"
-<<<<<<< HEAD
-=======
-version = "2.4.5"
->>>>>>> d0f7d16a
+
 # reflect version changes in deafrica_tools/__init__.py
 version = "2.4.6"
 description = "Functions and algorithms for analysing Digital Earth Africa data."
