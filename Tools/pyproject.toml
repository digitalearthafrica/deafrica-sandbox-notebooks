[build-system]
requires = ["setuptools>=61.0"]
build-backend = "setuptools.build_meta"

[project]
name = "deafrica-tools"
# reflect version changes in deafrica_tools/__init__.py
<<<<<<< HEAD
version = "2.5.1"
=======
version = "2.5.2"
>>>>>>> 81248f68
description = "Functions and algorithms for analysing Digital Earth Africa data."
authors = [{name = "Digital Earth Africa", email = "systems@digitalearthafrica.org"}]
maintainers = [{name = "Digital Earth Africa", email = "systems@digitalearthafrica.org"}]
readme = {file = "README.md", content-type = "text/markdown"}
# If you change the License, remember to change the Trove Classifier!
license = {file = "LICENSE"}
classifiers=[
    # Trove classifiers
    # Full list: https://pypi.python.org/pypi?%3Aaction=list_classifiers
    'License :: OSI Approved :: Apache Software License',
    'Programming Language :: Python',
    'Programming Language :: Python :: 3',
    'Programming Language :: Python :: 3.9',
    'Programming Language :: Python :: 3.10',
    'Programming Language :: Python :: 3.11',
    'Programming Language :: Python :: 3.12',
    'Intended Audience :: Science/Research',
    'Topic :: Scientific/Engineering :: GIS',
]
requires-python = ">=3.9,<3.12"
dependencies= [
    "aiohttp",
    "aiobotocore[boto3]", # for boto3
    "branca",
    "dask[complete]",
    "dask-ml",
    "dask-gateway",
    "datacube[performance,s3]",
    "fiona",
    "folium",
    "fsspec",
    "gdal",
    "geojson",
    "geopandas",
    "geopy",
    "hdstats",
    "ipyleaflet",
    "ipython",
    "ipywidgets",
    "joblib",
    "localtileserver",
    "matplotlib",
    "numexpr",
    "numpy",
    "odc-algo",
    "odc-geo>=0.4.2",
    "odc-ui",
    "OWSLib",
    "packaging",
    "pandas",
    "plotly",
    "pyproj",
    "pystac-client",  # for pystac
    "python-dateutil",
    "pyTMD >= 2.1.5",
    "pytz",
    "rasterio",
    "rasterstats",
    "requests",
    "rioxarray",
    "scikit-image",
    "scikit-learn",
    "scipy",
    "seaborn",
    "shapely",
    "timescale",
    "tqdm",
    "xarray",
    "gcsfs",
]

[project.optional-dependencies]
tests = [
    "pytest",
]
lint = [
    "black[jupyter]",
    "flake8",
    "isort>=5.0.0",
    "pre-commit",
]
dev = [
    "deafrica_tools[tests, lint]",
]

[project.urls]
Homepage = "https://github.com/digitalearthafrica/deafrica-sandbox-notebooks"
Repository = "https://github.com/digitalearthafrica/deafrica-sandbox-notebooks"
Documentation = "https://docs.digitalearthafrica.org/en/latest/sandbox/notebooks/Tools/index.html"
"Bug Tracker" = "https://github.com/digitalearthafrica/deafrica-sandbox-notebooks/issues"

[tool.setuptools]
packages = ["deafrica_tools"]

[tool.black]
line-length = 100

[tool.isort]
profile = "black"
<|MERGE_RESOLUTION|>--- conflicted
+++ resolved
@@ -5,11 +5,7 @@
 [project]
 name = "deafrica-tools"
 # reflect version changes in deafrica_tools/__init__.py
-<<<<<<< HEAD
-version = "2.5.1"
-=======
 version = "2.5.2"
->>>>>>> 81248f68
 description = "Functions and algorithms for analysing Digital Earth Africa data."
 authors = [{name = "Digital Earth Africa", email = "systems@digitalearthafrica.org"}]
 maintainers = [{name = "Digital Earth Africa", email = "systems@digitalearthafrica.org"}]
