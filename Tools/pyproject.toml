--- conflicted
+++ resolved
@@ -1,19 +1,11 @@
 [build-system]
-<<<<<<< HEAD
-requires = ["setuptools>=64.0"]
-=======
 requires = ["setuptools>=61.0", "wheel", "setuptools-scm"]
->>>>>>> e47f302c
 build-backend = "setuptools.build_meta"
 
 [project]
 name = "deafrica-tools"
 # reflect version changes in deafrica_tools/__init__.py
-<<<<<<< HEAD
 version = "2.5.3"
-=======
-version = "2.5.2"
->>>>>>> e47f302c
 description = "Functions and algorithms for analysing Digital Earth Africa data."
 authors = [{name = "Digital Earth Africa", email = "systems@digitalearthafrica.org"}]
 maintainers = [{name = "Digital Earth Africa", email = "systems@digitalearthafrica.org"}]
@@ -29,7 +21,6 @@
     'Programming Language :: Python :: 3.9',
     'Programming Language :: Python :: 3.10',
     'Programming Language :: Python :: 3.11',
-    'Programming Language :: Python :: 3.12',
     'Intended Audience :: Science/Research',
     'Topic :: Scientific/Engineering :: GIS',
 ]
