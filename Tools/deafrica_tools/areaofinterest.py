--- conflicted
+++ resolved
@@ -1,15 +1,13 @@
-<<<<<<< HEAD
+"""
+Function for defining an area of interest using either a point and buffer or a shapefile file. 
+"""
+
 # Import required packages
 
 # Force GeoPandas to use Shapely instead of PyGEOS
 # In a future release, GeoPandas will switch to using Shapely by default.
 import os
 os.environ['USE_PYGEOS'] = '0'
-=======
-"""
-Function for defining an area of interest using either a point and buffer or a shapefile file. 
-"""
->>>>>>> 6ef108e0
 
 import geopandas as gpd
 from shapely.geometry import box
