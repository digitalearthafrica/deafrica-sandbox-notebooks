--- conflicted
+++ resolved
@@ -1,11 +1,6 @@
 __locales__ = __path__[0] + "/locales"
 
 __version__ = "2.4.5"
-
-<<<<<<< HEAD
-=======
-__version__ = '2.4.5'
->>>>>>> d0f7d16a
 
 def set_lang(lang=None):
     if lang is None:
